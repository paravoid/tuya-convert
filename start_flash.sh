--- conflicted
+++ resolved
@@ -58,14 +58,10 @@
 echo "======================================================"
 echo "Starting pairing procedure in screen"
 sudo ip route add 255.255.255.255 dev $WLAN
-<<<<<<< HEAD
 $screen_with_log smarthack-smartconfig.log -S smarthack-smartconfig -m -d ./smartconfig/main.py
-=======
-$screen_with_log smarthack-smartconfig.log -S smarthack-smartconfig -m -d ./smartconfig/smartconfig.js
 
 popd
 
->>>>>>> 42cce775
 echo "Waiting for the upgraded device to appear"
 echo "If this does not work have a look at the '*.log'-files in the 'scripts' subfolder!"
 
