--- conflicted
+++ resolved
@@ -2,11 +2,7 @@
 
 sudo apt-get update
 sudo apt-get upgrade -y
-<<<<<<< HEAD
-sudo apt-get install -y dnsmasq hostapd screen curl python3-pip python3-setuptools python3-wheel mosquitto
-=======
-sudo apt-get install -y dnsmasq hostapd screen curl python3-pip python3-setuptools python3-wheel mosquitto nodejs haveged
->>>>>>> a1402c67
+sudo apt-get install -y dnsmasq hostapd screen curl python3-pip python3-setuptools python3-wheel mosquitto haveged
 
 sudo pip3 install paho-mqtt pyaes tornado
 
