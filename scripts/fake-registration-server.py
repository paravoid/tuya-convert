--- conflicted
+++ resolved
@@ -9,29 +9,30 @@
 import tornado.web
 import os
 import hashlib
-<<<<<<< HEAD
 import hmac
 import binascii
-def file_as_bytes(file):
-    with file:
-=======
 import json
 jsonstr = lambda j : json.dumps(j, separators=(',', ':'))
 
 def file_as_bytes(file_name):
     with open(file_name, 'rb') as file:
->>>>>>> 95632b14
         return file.read()
 
 file_md5 = ""
+file_sha256 = ""
+file_hmac = ""
 file_len = ""
 
 def get_file_stats(file_name):
-    #Calculate MD5 and Filesize
+    #Calculate file hashes and size
     global file_md5
+    global file_sha256
+    global file_hmac
     global file_len
     file = file_as_bytes(file_name)
     file_md5 = hashlib.md5(file).hexdigest()
+    file_sha256 = hashlib.sha256(file).hexdigest().upper()
+    file_hmac = hmac.HMAC(b'0000000000000000', file_sha256.encode(), 'sha256').hexdigest().upper()
     file_len = str(os.path.getsize(file_name))
 
 from time import time
@@ -56,10 +57,6 @@
     def get(self):
         print('\n')
         print('URI:'+str(self.request.uri))
-<<<<<<< HEAD
-        #self.write('Hello Human, Do you have IOT?')
-        self.post()
-=======
         self.write('Hello Human, Do you have IOT?')
     def reply(self, result=None):
         answer = {
@@ -73,26 +70,16 @@
         self.set_header('Content-Length', str(len(answer)))
         self.set_header('Content-Language', 'zh-CN')
         self.write(answer)
->>>>>>> 95632b14
     def post(self):
         print('\n')
         uri = str(self.request.uri)
         a = str(self.get_argument('a'))
+        et = str(self.get_argument('et'))
         gwId = str(self.get_argument('gwId'))
         print('URI:'+uri)
 
         if(a == "s.gw.token.get"):
             print("Answer s.gw.token.get")
-<<<<<<< HEAD
-            answer =(b'{"result":{"gwApiUrl":"http://10.42.42.1/gw.json","stdTimeZone":"-05:00","mqttRanges":"","timeZone":"-05:00",'
-                    b'"httpsPSKUrl":"https://10.42.42.1/gw.json","mediaMqttUrl":"10.42.42.1","mqttsUrl":"10.42.42.1","gwMqttUrl":"10.42.42.1","dstIntervals":[]},"t":7,"e":false,"success":true}\n'
-                    )
-            
-            self.set_header("Content-Type", "application/json;charset=UTF-8")
-            self.set_header('Content-Length', str(len(answer)))
-            self.set_header('Content-Language', 'zh-CN')
-            self.write(answer)
-=======
             answer = {
                 "gwApiUrl": "http://10.42.42.1/gw.json",
                 "stdTimeZone": "-05:00",
@@ -102,77 +89,13 @@
                 "mediaMqttUrl": "10.42.42.1",
                 "gwMqttUrl": "10.42.42.1",
                 "dstIntervals": [] }
-            self.reply(answer)
->>>>>>> 95632b14
+            if et == "1":
+                answer["mqttsUrl"] = "10.42.42.1"
+            self.reply(answer)
             #os.system("killall smartconfig.js")
 
         elif(".active" in a):
             print("Answer s.gw.dev.pk.active")
-<<<<<<< HEAD
-            index = uri.find("gwId=")+5
-            gwId = uri[index:index+20]
-            print("READ GW ID",gwId)
-            answer =(b'{"result":'
-                     b'{'
-                       b'"schema":"[{'
-                                    b'\\"mode\\":\\"rw\\",'
-                                    b'\\"property\\":{\\"type\\":\\"bool\\"},\\"id\\":1,\\"type\\":\\"obj\\"'
-                       b'}]",'
-                       b'"uid":"00000000000000000000","devEtag":"0000000000","secKey":"0000000000000000","schemaId":"0000000000","localKey":"0000000000000000"'
-                     b'},'
-                     b'"t":7,"e":false,"success":true}\n'
-                    )
-            
-            self.set_header("Content-Type", "application/json;charset=UTF-8")
-            self.set_header('Content-Length', str(len(answer)))
-            self.set_header('Content-Language', 'zh-CN')
-            self.write(answer)
-        elif(".dynamic.config.get" in a):
-            print("Answer tuya.device.dynamic.config.get")
-            index = uri.find("gwId=")+5
-            gwId = uri[index:index+20]
-            print("READ GW ID",gwId)
-            answer = (b'{"result":'
-                    b'{'
-                    b'"ackId":"1234567", "time":"1", "validTime":"1",'
-                    b'"config":{"stdTimeZone":"UTC", "dstIntervals":"0"}'
-                    b'},'
-                    b'"t":9, "e":false,"success":true}')
-            self.set_header("Content-Type", "application/json;charset=UTF-8")
-            self.set_header('Content-Length', str(len(answer)))
-            self.set_header('Content-Language', 'zh-CN')
-            self.write(answer)
-
-        elif(".upgrade.get" in a) or ('.upgrade.silent.get' in a):
-            print("Answer s.gw.upgrade.get")
-            #Fixme
-            #Calculate MD5 and Filesize
-            file_len = os.path.getsize('../files/upgrade.bin')
-            file_sha256 = hashlib.sha256(file_as_bytes(open('../files/upgrade.bin', 'rb'))).hexdigest().upper()
-            file_hmac = hmac.HMAC(b'0000000000000000', file_sha256.encode(), 'sha256').hexdigest().upper()
-            answer = b'{"result":{"auto":3,"size":"%d","type":9,"pskUrl":"https://10.42.42.1/files/upgrade.bin","hmac":"%s","version":"9.0.0"},"t":10,"e":false,"success":true}'%(file_len, file_hmac.encode())
-            print(answer)
-            self.set_header("Content-Type", "application/json;charset=UTF-8")
-            self.set_header('Content-Length', str(len(answer)))
-            self.set_header('Content-Language', 'zh-CN')
-            self.write(answer)
-
-        elif(".dynamic.config.ack" in a):
-            print("Answer tuya.device.dynamic.config.ack")
-            index = uri.find("gwId=")+5
-            gwId = uri[index:index+20]
-            print("READ GW ID",gwId)
-            answer =b'{"result":true,"t":7,"e":false,"success":true}'
-            self.set_header("Content-Type", "application/json;charset=UTF-8")
-            self.set_header('Content-Length', str(len(answer)))
-            self.set_header('Content-Language', 'zh-CN')
-            self.write(answer)
-            print("TRIGGER UPGRADE IN 10 SECONDS")
-            os.system("./trigger_upgrade.sh %s &" % str(gwId))
-
-
-        elif(".debug.log" in a):
-=======
             answer = {
                 "schema": jsonstr([{
                     "mode": "rw",
@@ -187,11 +110,23 @@
                 "localKey": "0000000000000000" }
             self.reply(answer)
             print("TRIGGER UPGRADE IN 10 SECONDS")
-            os.system("./trigger_upgrade.sh %s &" % gwId)
+            protocol = "2.2" if et == "1" else "2.1"
+            os.system("./trigger_upgrade.sh %s %s &" % (gwId, protocol))
 
         elif(".updatestatus" in a):
             print("Answer s.gw.upgrade.updatestatus")
             self.reply()
+
+        elif(".upgrade" in a) and (et == "1"):
+            print("Answer s.gw.upgrade.get")
+            answer = {
+                "auto": 3,
+                "size": file_len,
+                "type": 9,
+                "pskUrl": "https://10.42.42.1/files/upgrade.bin",
+                "hmac": file_hmac,
+                "version": "9.0.0" }
+            self.reply(answer)
 
         elif(".device.upgrade" in a):
             print("Answer tuya.device.upgrade.get")
@@ -216,7 +151,6 @@
             self.reply(answer)
 
         elif(".log" in a):
->>>>>>> 95632b14
             print("Answer atop.online.debug.log")
             answer = True
             self.reply(answer)
@@ -233,12 +167,17 @@
                 "lastFetchTime": 0 }
             self.reply(answer)
 
-        elif(".config" in a):
+        elif(".config.get" in a):
             print("Answer tuya.device.dynamic.config.get")
             answer = {
                 "validTime": 1800,
                 "time": timestamp(),
                 "config": {} }
+            if et == "1":
+                answer["ackId"] = "1234567"
+                answer["config"] = {
+                    "stdTimeZone": "UTC",
+                    "dstIntervals": "0" }
             self.reply(answer)
 
         else:
