--- conflicted
+++ resolved
@@ -58,11 +58,7 @@
 echo "======================================================"
 echo "Starting pairing procedure in screen"
 sudo ip route add 255.255.255.255 dev $WLAN
-<<<<<<< HEAD
-sudo screen -L -Logfile smarthack-smartconfig.log -S smarthack-smartconfig -m -d ./smartconfig/main.py
-=======
-$screen_with_log smarthack-smartconfig.log -S smarthack-smartconfig -m -d ./smartconfig/smartconfig.js
->>>>>>> 360ec4f0
+$screen_with_log smarthack-smartconfig.log -S smarthack-smartconfig -m -d ./smartconfig/main.py
 echo "Waiting for the upgraded device to appear"
 echo "If this does not work have a look at the '*.log'-files in the 'scripts' subfolder!"
 
