#!/bin/bash
bold=$(tput bold)
normal=$(tput sgr0)
screen_minor=`screen --version | cut -d . -f 2`
if [ $screen_minor -gt 5 ]; then
    screen_with_log="sudo screen -L -Logfile"
elif [ $screen_minor -eq 5 ]; then
    screen_with_log="sudo screen -L"
else
    screen_with_log="sudo screen -L -t"
fi
. ./config.txt

./stop_flash.sh >/dev/null

pushd scripts >/dev/null

if [ ! -f eula_accepted ]; then
	echo "======================================================"
	echo "${bold}TUYA-CONVERT${normal}"
	echo
	echo "https://github.com/ct-Open-Source/tuya-convert"
	echo "TUYA-CONVERT was developed by Michael Steigerwald from the IT security company VTRUST (https://www.vtrust.de/) in collaboration with the techjournalists Merlin Schumacher, Pina Merkert, Andrijan Moecker and Jan Mahn at c't Magazine. (https://www.ct.de/)"
	echo 
	echo 
	echo "======================================================"
	echo "${bold}PLEASE READ THIS CAREFULLY!${normal}"
	echo "======================================================"
	echo "TUYA-CONVERT creates a fake update server environment for ESP8266/85 based tuya devices. It enables you to backup your devices firmware and upload an alternative one (e.g. ESPEasy, Tasmota, Espurna) without the need to open the device and solder a serial connection (OTA, Over-the-air)."
	echo "Please make sure that you understand the consequences of flashing an alternative firmware, since you might lose functionality!"
	echo
	echo "Flashing an alternative firmware can cause unexpected device behavior and/or render the device unusable. Be aware that you do use this software at YOUR OWN RISK! Please acknowledge that VTRUST and c't Magazine (or Heise Medien GmbH & Co. KG) CAN NOT be held accountable for ANY DAMAGE or LOSS OF FUNCTIONALITY by typing ${bold}yes + Enter${normal}"
	echo 
	read
	if [ "$REPLY" != "yes" ]; then
		exit
	fi
	touch eula_accepted
fi
echo "======================================================"
echo -n "  Starting AP in a screen"
$screen_with_log smarthack-wifi.log -S smarthack-wifi -m -d ./setup_ap.sh
<<<<<<< HEAD
while ! ping -c 1 -W 1 -n 10.42.42.1 &> /dev/null; do
	printf .
done
echo
echo "  Stopping any apache web server"
sudo service apache2 stop >/dev/null 2>&1
=======
while ! ping -c 1 -W 1 -n $GATEWAY &> /dev/null; do
	printf .
done
>>>>>>> 70763635
echo "  Starting web server in a screen"
$screen_with_log smarthack-web.log -S smarthack-web -m -d ./fake-registration-server.py
echo "  Starting Mosquitto in a screen"
sudo service mosquitto stop >/dev/null 2>&1
sudo pkill mosquitto
$screen_with_log smarthack-mqtt.log -S smarthack-mqtt -m -d mosquitto -v
echo "  Starting PSK frontend in a screen"
$screen_with_log smarthack-psk.log -S smarthack-psk -m -d ./psk-frontend.py -v
echo
REPLY=y
while [[ $REPLY =~ ^[Yy]$ ]]; do
echo "======================================================"
echo
echo "IMPORTANT"
echo "1. Connect any other device (a smartphone or something) to the WIFI $AP"
echo "   The wpa-password is ${bold}$PASS${normal}"
echo "   This step is IMPORTANT otherwise the smartconfig will not work!"
echo "2. Put your IoT device in autoconfig/smartconfig/pairing mode (LED will blink fast). This is usually done by pressing and holding the primary button of the device"
echo "3. Press ${bold}ENTER${normal} to continue"
read x
echo ""
echo "======================================================"

echo "Starting smart config pairing procedure"
./smartconfig/main.py &

echo "Waiting for the device to install the intermediate firmware"

i=60
while ! ping -c 1 -W 1 -n 10.42.42.42 &> /dev/null; do
	printf .
	if (( --i == 0 )); then
		echo
		echo "Device did not appear with the intermediate firmware"
		echo "Check the *.log files in the scripts folder"
		pkill -f smartconfig/main.py && echo "Stopping smart config"
		read -p "Do you want to flash another device? [y/N] " -n 1 -r
		echo
		continue 2
	fi
done

echo
echo "IoT-device is online with ip 10.42.42.42"

pkill -f smartconfig/main.py && echo "Stopping smart config"

echo "Fetching firmware backup"
sleep 2
timestamp=`date +%Y%m%d_%H%M%S`
mkdir -p "../backups/$timestamp"
pushd "../backups/$timestamp" >/dev/null
curl -JO http://10.42.42.42/backup

echo "======================================================"
echo "Getting Info from IoT-device"
curl -s http://10.42.42.42 | tee device-info.txt
popd >/dev/null

echo "======================================================"
echo "Please make sure to note the correct SPI flash mode!"
echo "Installing an alternative firmware with the wrong flash mode will leave the ESP unable to boot!"
echo
echo "Next steps:"
echo "1. To go back to the orginal software"
echo "   # curl http://10.42.42.42/undo"
echo
echo "2. Be sure the conversion software runs in user2"
echo "   # curl http://10.42.42.42/flash2"
echo
echo "3. Flash a third party firmware to the device"
echo "BE SURE THE FIRMWARE FITS THE DEVICE AND USES THE CORRECT FLASH MODE!"
echo "MAXIMUM SIZE IS 512KB"
echo "put or link it to ./files/thirdparty.bin"
echo "A basic build of Sonoff-Tasmota v6.5.0 is already included in this repository."
echo "   # curl http://10.42.42.42/flash3"
echo "Alternatively let the device download and flash a file via HTTP:"
echo "   # curl http://10.42.42.42/flash3?url=http://10.42.42.1/files/thirdparty.bin"
echo
echo "HAVE FUN!"
echo "======================================================"
read -p "Do you want to flash another device? [y/N] " -n 1 -r
echo
done

echo "Exiting..."

popd >/dev/null
<|MERGE_RESOLUTION|>--- conflicted
+++ resolved
@@ -40,18 +40,12 @@
 echo "======================================================"
 echo -n "  Starting AP in a screen"
 $screen_with_log smarthack-wifi.log -S smarthack-wifi -m -d ./setup_ap.sh
-<<<<<<< HEAD
-while ! ping -c 1 -W 1 -n 10.42.42.1 &> /dev/null; do
+while ! ping -c 1 -W 1 -n $GATEWAY &> /dev/null; do
 	printf .
 done
 echo
 echo "  Stopping any apache web server"
 sudo service apache2 stop >/dev/null 2>&1
-=======
-while ! ping -c 1 -W 1 -n $GATEWAY &> /dev/null; do
-	printf .
-done
->>>>>>> 70763635
 echo "  Starting web server in a screen"
 $screen_with_log smarthack-web.log -S smarthack-web -m -d ./fake-registration-server.py
 echo "  Starting Mosquitto in a screen"
