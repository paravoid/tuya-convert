#!/usr/bin/env python3
# encoding: utf-8
"""
fake-registration-server.py
Created by nano on 2018-11-22.
Copyright (c) 2018 VTRUST. All rights reserved.
"""

import tornado.web
from tornado.options import define, options, parse_command_line

define("port", default=80, help="run on the given port", type=int)
define("debug", default=True, help="run in debug mode")
define("secKey", default="0000000000000000", help="key used for encrypted communication")

import os

from Crypto.Cipher import AES
pad = lambda s: s + (16 - len(s) % 16) * chr(16 - len(s) % 16)
unpad = lambda s: s[:-ord(s[len(s) - 1:])]

from base64 import b64encode
import hashlib
import hmac
import binascii

import json
jsonstr = lambda j : json.dumps(j, separators=(',', ':'))

def file_as_bytes(file_name):
    with open(file_name, 'rb') as file:
        return file.read()

file_md5 = ""
file_sha256 = ""
file_hmac = ""
file_len = ""

def get_file_stats(file_name):
    #Calculate file hashes and size
    global file_md5
    global file_sha256
    global file_hmac
    global file_len
    file = file_as_bytes(file_name)
    file_md5 = hashlib.md5(file).hexdigest()
    file_sha256 = hashlib.sha256(file).hexdigest().upper()
    file_hmac = hmac.HMAC(options.secKey.encode(), file_sha256.encode(), 'sha256').hexdigest().upper()
    file_len = str(os.path.getsize(file_name))

from time import time
timestamp = lambda : int(time())

class FilesHandler(tornado.web.StaticFileHandler):
    def parse_url_path(self, url_path):
        if not url_path or url_path.endswith('/'):
            url_path = url_path + str('index.html')
        return url_path

class MainHandler(tornado.web.RequestHandler):
    def get(self):
        self.write("Hello, world")

class JSONHandler(tornado.web.RequestHandler):
    def __init__(self, *args, **kwargs):
        super(JSONHandler, self).__init__(*args, **kwargs)
        self.activated_ids = {}
    def get(self):
        self.post()
    def reply(self, result=None, encrypted=False):
        ts = timestamp()
        if encrypted:
            answer = {
                'result': result,
                't': ts,
                'success': True }
            answer = jsonstr(answer)
            payload = b64encode(AES.new(options.secKey, AES.MODE_ECB).encrypt(pad(answer))).decode()
            signature = "result=%s||t=%d||%s" % (payload, ts, options.secKey)
            signature = hashlib.md5(signature.encode()).hexdigest()[8:24]
            answer = {
                'result': payload,
                't': ts,
                'sign': signature }
        else:
            answer = {
                't': ts,
                'e': False,
                'success': True }
            if result:
                answer['result'] = result
        answer = jsonstr(answer)
        self.set_header("Content-Type", "application/json;charset=UTF-8")
        self.set_header('Content-Length', str(len(answer)))
        self.set_header('Content-Language', 'zh-CN')
        self.write(answer)
        print("reply", answer)
    def post(self):
        uri = str(self.request.uri)
        a = str(self.get_argument('a', 0))
        encrypted = str(self.get_argument('et', 0)) == '1'
        gwId = str(self.get_argument('gwId', 0))
        payload = self.request.body[5:]
        print()
        print(self.request.method, uri)
        print(self.request.headers)
        if payload:
            try:
                decrypted_payload = unpad(AES.new(options.secKey, AES.MODE_ECB).decrypt(binascii.unhexlify(payload))).decode()
                if decrypted_payload[0] != "{":
                    raise ValueError("payload is not JSON")
                print("payload", decrypted_payload)
            except:
                print("payload", payload.decode())

        if gwId == "0":
            print("WARNING: it appears this device does not use an ESP82xx and therefore cannot install ESP based firmware")

        # Activation endpoints
        if(a == "s.gw.token.get"):
            print("Answer s.gw.token.get")
<<<<<<< HEAD
            answer =(b'{"result":{"gwApiUrl":"http://10.42.42.1/gw.json","stdTimeZone":"-05:00","mqttRanges":"","timeZone":"-05:00",'
                     b'"httpsPSKUrl":"https://10.42.42.1/gw.json","mediaMqttUrl":"10.42.42.1","gwMqttUrl":"10.42.42.1","dstIntervals":[]},"t":7,"e":false,"success":true}\n'
                    )
            
            self.set_header("Content-Type", "application/json;charset=UTF-8")
            self.set_header('Content-Length', str(len(answer)))
            self.set_header('Content-Language', 'zh-CN')
            self.write(answer)
            os.system("pkill -f smartconfig/main.py")
=======
            answer = {
                "gwApiUrl": "http://10.42.42.1/gw.json",
                "stdTimeZone": "-05:00",
                "mqttRanges": "",
                "timeZone": "-05:00",
                "httpsPSKUrl": "https://10.42.42.1/gw.json",
                "mediaMqttUrl": "10.42.42.1",
                "gwMqttUrl": "10.42.42.1",
                "dstIntervals": [] }
            if encrypted:
                answer["mqttsUrl"] = "10.42.42.1"
                answer["mqttsPSKUrl"] = "10.42.42.1"
                answer["mediaMqttsUrl"] = "10.42.42.1"
                answer["aispeech"] = "10.42.42.1"
            self.reply(answer)
            #os.system("killall smartconfig.js")
>>>>>>> 901aa93f

        elif(".active" in a):
            print("Answer s.gw.dev.pk.active")
            schema_key_count = 1 if gwId in self.activated_ids else 10
            self.activated_ids[gwId] = True
            answer = {
                "schema": jsonstr([
                    {"mode":"rw","property":{"type":"bool"},"id":1,"type":"obj"}] * schema_key_count),
                "uid": "00000000000000000000",
                "devEtag": "0000000000",
                "secKey": options.secKey,
                "schemaId": "0000000000",
                "localKey": "0000000000000000" }
            self.reply(answer)
            print("TRIGGER UPGRADE IN 10 SECONDS")
            protocol = "2.2" if encrypted else "2.1"
            os.system("sleep 10 && ./mq_pub_15.py -i %s -p %s &" % (gwId, protocol))

        # Upgrade endpoints
        elif(".updatestatus" in a):
            print("Answer s.gw.upgrade.updatestatus")
            self.reply(None, encrypted)

        elif(".upgrade" in a) and encrypted:
            print("Answer s.gw.upgrade.get")
            answer = {
                "auto": 3,
                "size": file_len,
                "type": 0,
                "pskUrl": "http://10.42.42.1/files/upgrade.bin",
                "hmac": file_hmac,
                "version": "9.0.0" }
            self.reply(answer, encrypted)

        elif(".device.upgrade" in a):
            print("Answer tuya.device.upgrade.get")
            answer = {
                "auto": True,
                "type": 0,
                "size": file_len,
                "version": "9.0.0",
                "url": "http://10.42.42.1/files/upgrade.bin",
                "md5": file_md5 }
            self.reply(answer, encrypted)

        elif(".upgrade" in a):
            print("Answer s.gw.upgrade")
            answer = {
                "auto": 3,
                "fileSize": file_len,
                "etag": "0000000000",
                "version": "9.0.0",
                "url": "http://10.42.42.1/files/upgrade.bin",
                "md5": file_md5 }
            self.reply(answer, encrypted)

        # Misc endpoints
        elif(".log" in a):
            print("Answer atop.online.debug.log")
            answer = True
            self.reply(answer, encrypted)

        elif(".timer" in a):
            print("Answer s.gw.dev.timer.count")
            answer = {
                "devId": gwId,
                "count": 0,
                "lastFetchTime": 0 }
            self.reply(answer, encrypted)

        elif(".config.get" in a):
            print("Answer tuya.device.dynamic.config.get")
            answer = {
                "validTime": 1800,
                "time": timestamp(),
                "config": {} }
            self.reply(answer, encrypted)

        # Catchall
        else:
            print("Answer generic ({})".format(a))
            self.reply(None, encrypted)


def main():
    parse_command_line()
    get_file_stats('../files/upgrade.bin')
    app = tornado.web.Application(
        [
            (r"/", MainHandler),
            (r"/gw.json", JSONHandler),
            (r"/d.json", JSONHandler),
            ('/files/(.*)', FilesHandler, {'path': str('../files/')}),
        ],
        #template_path=os.path.join(os.path.dirname(__file__), "templates"),
        #static_path=os.path.join(os.path.dirname(__file__), "static"),
        debug=options.debug,
    )
    app.listen(options.port)
    print("Listening on port "+str(options.port))
    tornado.ioloop.IOLoop.current().start()


if __name__ == "__main__":
    main()<|MERGE_RESOLUTION|>--- conflicted
+++ resolved
@@ -119,17 +119,6 @@
         # Activation endpoints
         if(a == "s.gw.token.get"):
             print("Answer s.gw.token.get")
-<<<<<<< HEAD
-            answer =(b'{"result":{"gwApiUrl":"http://10.42.42.1/gw.json","stdTimeZone":"-05:00","mqttRanges":"","timeZone":"-05:00",'
-                     b'"httpsPSKUrl":"https://10.42.42.1/gw.json","mediaMqttUrl":"10.42.42.1","gwMqttUrl":"10.42.42.1","dstIntervals":[]},"t":7,"e":false,"success":true}\n'
-                    )
-            
-            self.set_header("Content-Type", "application/json;charset=UTF-8")
-            self.set_header('Content-Length', str(len(answer)))
-            self.set_header('Content-Language', 'zh-CN')
-            self.write(answer)
-            os.system("pkill -f smartconfig/main.py")
-=======
             answer = {
                 "gwApiUrl": "http://10.42.42.1/gw.json",
                 "stdTimeZone": "-05:00",
@@ -145,8 +134,7 @@
                 answer["mediaMqttsUrl"] = "10.42.42.1"
                 answer["aispeech"] = "10.42.42.1"
             self.reply(answer)
-            #os.system("killall smartconfig.js")
->>>>>>> 901aa93f
+            os.system("pkill -f smartconfig/main.py")
 
         elif(".active" in a):
             print("Answer s.gw.dev.pk.active")
