#!/usr/bin/env python3
# encoding: utf-8
"""
fake-registration-server.py
Created by nano on 2018-11-22.
Copyright (c) 2018 VTRUST. All rights reserved.
"""

import tornado.web
import os
import hashlib
<<<<<<< HEAD
import signal

def exit_cleanly(signal, frame):
    print("Received SIGINT, exiting...")
    exit(0)

signal.signal(signal.SIGINT, exit_cleanly)

def file_as_bytes(file):
    with file:
=======
import json
jsonstr = lambda j : json.dumps(j, separators=(',', ':'))

def file_as_bytes(file_name):
    with open(file_name, 'rb') as file:
>>>>>>> 95632b14
        return file.read()

file_md5 = ""
file_len = ""

def get_file_stats(file_name):
    #Calculate MD5 and Filesize
    global file_md5
    global file_len
    file = file_as_bytes(file_name)
    file_md5 = hashlib.md5(file).hexdigest()
    file_len = str(os.path.getsize(file_name))

from time import time
timestamp = lambda : int(time())

from tornado.options import define, options, parse_command_line

define("port", default=80, help="run on the given port", type=int)
define("addr", default="10.42.42.1", help="run on the given ip", type=str)
define("debug", default=True, help="run in debug mode")

class FilesHandler(tornado.web.StaticFileHandler):
    def parse_url_path(self, url_path):
        if not url_path or url_path.endswith('/'):
            url_path = url_path + str('index.html')
        return url_path

class MainHandler(tornado.web.RequestHandler):
    def get(self):
        self.write("Hello, world")

class JSONHandler(tornado.web.RequestHandler):
    def get(self):
        print('\n')
        print('URI:'+str(self.request.uri))
        self.write('Hello Human, Do you have IOT?')
    def reply(self, result=None):
        answer = {
            't': timestamp(),
            'e': False,
            'success': True }
        if result:
            answer['result'] = result
        answer = jsonstr(answer)
        self.set_header("Content-Type", "application/json;charset=UTF-8")
        self.set_header('Content-Length', str(len(answer)))
        self.set_header('Content-Language', 'zh-CN')
        self.write(answer)
    def post(self):
        print('\n')
        uri = str(self.request.uri)
        a = str(self.get_argument('a'))
        gwId = str(self.get_argument('gwId'))
        print('URI:'+uri)

        if(a == "s.gw.token.get"):
            print("Answer s.gw.token.get")
            answer = {
                "gwApiUrl": "http://10.42.42.1/gw.json",
                "stdTimeZone": "-05:00",
                "mqttRanges": "",
                "timeZone": "-05:00",
                "httpsPSKUrl": "https://10.42.42.1/gw.json",
                "mediaMqttUrl": "10.42.42.1",
                "gwMqttUrl": "10.42.42.1",
                "dstIntervals": [] }
            self.reply(answer)
            #os.system("killall smartconfig.js")

        elif(".active" in a):
            print("Answer s.gw.dev.pk.active")
            answer = {
                "schema": jsonstr([{
                    "mode": "rw",
                    "property": {
                        "type": "bool" },
                    "id": 1,
                    "type": "obj" }]),
                "uid": "00000000000000000000",
                "devEtag": "0000000000",
                "secKey": "0000000000000000",
                "schemaId": "0000000000",
                "localKey": "0000000000000000" }
            self.reply(answer)
            print("TRIGGER UPGRADE IN 10 SECONDS")
            os.system("./trigger_upgrade.sh %s &" % gwId)

        elif(".updatestatus" in a):
            print("Answer s.gw.upgrade.updatestatus")
            self.reply()

        elif(".device.upgrade" in a):
            print("Answer tuya.device.upgrade.get")
            answer = {
                "auto": True,
                "type": 0,
                "size": file_len,
                "version": "9.0.0",
                "url": "http://10.42.42.1/files/upgrade.bin",
                "md5": file_md5 }
            self.reply(answer)

        elif(".upgrade" in a):
            print("Answer s.gw.upgrade")
            answer = {
                "auto": 3,
                "fileSize": file_len,
                "etag": "0000000000",
                "version": "9.0.0",
                "url": "http://10.42.42.1/files/upgrade.bin",
                "md5": file_md5 }
            self.reply(answer)

        elif(".log" in a):
            print("Answer atop.online.debug.log")
            answer = True
            self.reply(answer)

        elif(".update" in a):
            print("Answer s.gw.update")
            self.reply()

        elif(".timer" in a):
            print("Answer s.gw.dev.timer.count")
            answer = {
                "devId": gwId,
                "count": 0,
                "lastFetchTime": 0 }
            self.reply(answer)

        elif(".config" in a):
            print("Answer tuya.device.dynamic.config.get")
            answer = {
                "validTime": 1800,
                "time": timestamp(),
                "config": {} }
            self.reply(answer)

        else:
            print("WARN: unknown request: {} ({})".format(a,uri))
            self.reply()


def main():
    parse_command_line()
    get_file_stats('../files/upgrade.bin')
    app = tornado.web.Application(
        [
            (r"/", MainHandler),
            (r"/gw.json", JSONHandler),
            ('/files/(.*)', FilesHandler, {'path': str('../files/')}),
        ],
        #template_path=os.path.join(os.path.dirname(__file__), "templates"),
        #static_path=os.path.join(os.path.dirname(__file__), "static"),
        debug=options.debug,
    )
    try:
        app.listen(options.port, options.addr)
        print("Listening on " + str(options.addr) + ":" + str(options.port))
        tornado.ioloop.IOLoop.current().start()
    except OSError as err:
        print("Could not start server on port " + str(options.port))
        if err.errno is 98: # EADDRINUSE
            print("Close the process on this port and try again")
        else:
            print(err)


if __name__ == "__main__":
    main()<|MERGE_RESOLUTION|>--- conflicted
+++ resolved
@@ -9,7 +9,6 @@
 import tornado.web
 import os
 import hashlib
-<<<<<<< HEAD
 import signal
 
 def exit_cleanly(signal, frame):
@@ -18,15 +17,11 @@
 
 signal.signal(signal.SIGINT, exit_cleanly)
 
-def file_as_bytes(file):
-    with file:
-=======
 import json
 jsonstr = lambda j : json.dumps(j, separators=(',', ':'))
 
 def file_as_bytes(file_name):
     with open(file_name, 'rb') as file:
->>>>>>> 95632b14
         return file.read()
 
 file_md5 = ""
